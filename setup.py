--- conflicted
+++ resolved
@@ -6,11 +6,7 @@
 from setuptools.command.test import test as TestCommand
 
 
-<<<<<<< HEAD
-version = '0.6.6'
-=======
-version = '0.6.5'
->>>>>>> 652ab40f
+version = '0.6.7'
 
 
 class Tox(TestCommand):
