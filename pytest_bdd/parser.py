--- conflicted
+++ resolved
@@ -165,7 +165,7 @@
             scenario.examples.add_example([l for l in split_line(stripped_line)])
         elif mode and mode not in (types.FEATURE, types.TAG):
             step = Step(name=parsed_line, type=mode, indent=line_indent, line_number=line_number, keyword=keyword)
-            if feature.background and scenario:
+            if feature.background and not scenario:
                 feature.background.add_step(step)
             else:
                 scenario = cast(ScenarioTemplate, scenario)
@@ -179,7 +179,6 @@
 class Feature:
     """Feature."""
 
-<<<<<<< HEAD
     def __init__(
         self,
         scenarios: OrderedDict,
@@ -187,7 +186,6 @@
         rel_filename: str,
         name: Optional[str],
         tags: Set,
-        examples: "Examples",
         background: "Optional[Background]",
         line_number: int,
         description: str,
@@ -196,22 +194,10 @@
         self.rel_filename: str = rel_filename
         self.filename: str = filename
         self.tags: Set = tags
-        self.examples: "Examples" = examples
         self.name: Optional[str] = name
         self.line_number: int = line_number
         self.description: str = description
         self.background: "Optional[Background]" = background
-=======
-    def __init__(self, scenarios, filename, rel_filename, name, tags, background, line_number, description):
-        self.scenarios: typing.Dict[str, ScenarioTemplate] = scenarios
-        self.rel_filename = rel_filename
-        self.filename = filename
-        self.tags = tags
-        self.name = name
-        self.line_number = line_number
-        self.description = description
-        self.background = background
->>>>>>> ddcbeb56
 
 
 class ScenarioTemplate:
@@ -259,24 +245,6 @@
         ]
         return Scenario(feature=self.feature, name=self.name, line_number=self.line_number, steps=steps, tags=self.tags)
 
-<<<<<<< HEAD
-    def validate(self) -> None:
-        """Validate the scenario.
-
-        :raises ScenarioValidationError: when scenario is not valid
-        """
-        params = frozenset(sum((list(step.params) for step in self.steps), []))
-        example_params = set(self.examples.example_params + self.feature.examples.example_params)
-        if params and example_params and params != example_params:
-            raise exceptions.ScenarioExamplesNotValidError(
-                """Scenario "{}" in the feature "{}" has not valid examples. """
-                """Set of step parameters {} should match set of example values {}.""".format(
-                    self.name, self.feature.filename, sorted(params), sorted(example_params)
-                )
-            )
-
-=======
->>>>>>> ddcbeb56
 
 class Scenario:
 
@@ -394,16 +362,9 @@
 
     def __init__(self) -> None:
         """Initialize examples instance."""
-<<<<<<< HEAD
         self.example_params: List[str] = []
         self.examples: List[List[str]] = []
-        self.vertical_examples: List[List[str]] = []
         self.line_number: Optional[int] = None
-=======
-        self.example_params = []
-        self.examples = []
-        self.line_number = None
->>>>>>> ddcbeb56
         self.name = None
 
     def set_param_names(self, keys: List[str]) -> None:
