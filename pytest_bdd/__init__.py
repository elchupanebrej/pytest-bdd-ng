--- conflicted
+++ resolved
@@ -3,10 +3,6 @@
 from pytest_bdd.steps import given, when, then
 from pytest_bdd.scenario import scenario, scenarios
 
-<<<<<<< HEAD
-__version__ = '2.13.2'
-=======
-__version__ = '2.14.0'
->>>>>>> d18ba44f
+__version__ = '2.14.1'
 
 __all__ = [given.__name__, when.__name__, then.__name__, scenario.__name__, scenarios.__name__]